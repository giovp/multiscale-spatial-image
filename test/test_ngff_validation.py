import json
from typing import Dict
import urllib3

<<<<<<< HEAD
from jsonschema import RefResolver, Draft202012Validator
from jsonschema.exceptions import ValidationError

from jsonschema import validate, RefResolver
from datatree import DataTree
=======
from referencing import Registry, Resource
from referencing.jsonschema import DRAFT202012
from jsonschema import Draft202012Validator

>>>>>>> bc66a504
from multiscale_spatial_image import to_multiscale, MultiscaleSpatialImage
from spatial_image import to_spatial_image
import numpy as np
import zarr

http = urllib3.PoolManager()

ngff_uri = "https://ngff.openmicroscopy.org"

def load_schema(version: str = "0.4", strict: bool = False) -> Dict:
    strict_str = ""
    if strict:
        strict_str = "strict_"
    response = http.request("GET", f"{ngff_uri}/{version}/schemas/{strict_str}image.schema")
    schema = json.loads(response.data.decode())
    return schema

def check_valid_ngff(multiscale: DataTree):
    store = zarr.storage.MemoryStore(dimension_separator="/")
    assert isinstance(multiscale.msi, MultiscaleSpatialImage)
    multiscale.msi.to_zarr(store, compute=True)
    zarr.convenience.consolidate_metadata(store)
    metadata = json.loads(store.get(".zmetadata"))["metadata"]
    ngff = metadata[".zattrs"]

    image_schema = load_schema(version="0.4", strict=False)
    strict_image_schema = load_schema(version="0.4", strict=True)
    registry = Registry().with_resource(ngff_uri, resource=Resource.from_contents(image_schema))
    validator = Draft202012Validator(image_schema, registry=registry)
    # registry_strict = Registry().with_resource(ngff_uri, resource=Resource.from_contents(strict_image_schema))
    # strict_validator = Draft202012Validator(strict_schema, registry=registry_strict)

    validator.validate(ngff)
    # Need to add NGFF metadata property
    # strict_validator.validate(ngff)


def test_y_x_valid_ngff():
    array = np.random.random((32, 16))
    image = to_spatial_image(array)
    multiscale = to_multiscale(image, [2, 4])

    check_valid_ngff(multiscale)


def test_z_y_x_valid_ngff():
    array = np.random.random((32, 32, 16))
    image = to_spatial_image(array)
    multiscale = to_multiscale(image, [2, 4])

    check_valid_ngff(multiscale)


def test_z_y_x_c_valid_ngff():
    array = np.random.random((32, 32, 16, 3))
    image = to_spatial_image(array)
    multiscale = to_multiscale(image, [2, 4])

    check_valid_ngff(multiscale)


def test_t_z_y_x_c_valid_ngff():
    array = np.random.random((2, 32, 32, 16, 3))
    image = to_spatial_image(array)
    multiscale = to_multiscale(image, [2, 4])

    check_valid_ngff(multiscale)<|MERGE_RESOLUTION|>--- conflicted
+++ resolved
@@ -2,18 +2,12 @@
 from typing import Dict
 import urllib3
 
-<<<<<<< HEAD
-from jsonschema import RefResolver, Draft202012Validator
-from jsonschema.exceptions import ValidationError
-
-from jsonschema import validate, RefResolver
-from datatree import DataTree
-=======
 from referencing import Registry, Resource
 from referencing.jsonschema import DRAFT202012
 from jsonschema import Draft202012Validator
 
->>>>>>> bc66a504
+from datatree import DataTree
+
 from multiscale_spatial_image import to_multiscale, MultiscaleSpatialImage
 from spatial_image import to_spatial_image
 import numpy as np
